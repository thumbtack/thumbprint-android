--- conflicted
+++ resolved
@@ -5,19 +5,11 @@
         <item name="android:paddingEnd">@dimen/tp_space_3</item>
         <item name="android:paddingTop">@dimen/spacing_smaller</item>
         <item name="android:paddingBottom">@dimen/spacing_smaller</item>
-<<<<<<< HEAD
         <item name="android:textAppearance">@style/Thumbprint.Body1Regular</item>
-        <item name="android:colorAccent">@color/blue</item>
-        <item name="android:textColor">@color/black</item>
-        <item name="android:textColorHint">@color/black_300</item>
-        <item name="android:textColorHighlight">@color/blue_300</item>
-=======
-        <item name="android:textAppearance">@style/Body2RegularWithLargeLineSpacing</item>
         <item name="android:colorAccent">@color/tp_blue</item>
         <item name="android:textColor">@color/tp_black</item>
         <item name="android:textColorHint">@color/tp_black_300</item>
         <item name="android:textColorHighlight">@color/tp_blue_300</item>
->>>>>>> 1a1e38ec
         <item name="android:background">@drawable/edit_text_border_default</item>
     </style>
 
